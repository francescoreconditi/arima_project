#!/usr/bin/env python3
"""
IoT Sensor Forecasting Example

Questo esempio dimostra l'applicazione di ARIMA per il forecasting di dati sensori IoT
industriali. Include pattern tipici come cicli operativi, derive del sensore,
anomalie e multi-variabilità tipica degli ambienti IoT.
"""

import matplotlib
import numpy as np
import pandas as pd

matplotlib.use("Agg")  # Non-interactive backend for Windows
import warnings
from datetime import datetime, timedelta

import matplotlib.pyplot as plt

from arima_forecaster import ARIMAForecaster, ForecastPlotter, TimeSeriesPreprocessor
from arima_forecaster.core import ARIMAModelSelector
from arima_forecaster.evaluation import ModelEvaluator
from arima_forecaster.utils import setup_logger
from utils import get_plots_path, get_models_path

warnings.filterwarnings("ignore")


def generate_iot_sensor_data():
    """Genera dati sensori IoT sintetici con pattern realistici"""
    np.random.seed(42)

    # Periodo: 30 giorni di dati ogni 15 minuti (2880 punti)
    start_date = datetime(2024, 1, 1)
    end_date = start_date + timedelta(days=30)
    timestamps = pd.date_range(start_date, end_date, freq="15min")[:-1]
    n_points = len(timestamps)

    # Sensor 1: Temperatura - con cicli giornalieri e derive
    temp_base = 25.0  # Temperatura base

    # Ciclo giornaliero (24h = 96 punti per giorno)
    daily_cycle = 8 * np.sin(2 * np.pi * np.arange(n_points) / 96) + 2 * np.sin(
        4 * np.pi * np.arange(n_points) / 96
    )  # Armoniche

    # Ciclo settimanale (più blando)
    weekly_cycle = 2 * np.sin(2 * np.pi * np.arange(n_points) / (96 * 7))

    # Deriva del sensore (degradazione)
    sensor_drift = 0.1 * np.arange(n_points) / n_points

    # Operazioni industriali (maggiore calore durante ore lavorative)
    working_hours_mask = np.array([8 <= (t.hour) <= 18 and t.weekday() < 5 for t in timestamps])
    operational_heat = working_hours_mask * np.random.normal(3, 1, n_points)

    # Eventi anomali (surriscaldamento sporadico)
    anomaly_events = np.zeros(n_points)
    anomaly_indices = np.random.choice(n_points, size=10, replace=False)
    for idx in anomaly_indices:
        duration = np.random.randint(4, 16)  # 1-4 ore
        end_idx = min(idx + duration, n_points)
        anomaly_events[idx:end_idx] = np.random.uniform(8, 15)

    # Rumore del sensore
    noise = np.random.normal(0, 0.5, n_points)

    # Temperatura finale
    temperature = (
        temp_base
        + daily_cycle
        + weekly_cycle
        + sensor_drift
        + operational_heat
        + anomaly_events
        + noise
    )

    # Sensor 2: Pressione - correlata con temperatura ma con propri pattern
    pressure_base = 1013.25  # hPa

    # Correlazione con temperatura (coefficiente termico)
    temp_correlation = 0.1 * (temperature - temp_base)

    # Pattern atmosferici (più lenti)
    atmospheric_pattern = 5 * np.sin(2 * np.pi * np.arange(n_points) / (96 * 3)) + 3 * np.sin(
        2 * np.pi * np.arange(n_points) / (96 * 1.5)
    )

    # Eventi di pressure drop (manutenzione sistema)
    maintenance_events = np.zeros(n_points)
    maintenance_indices = np.random.choice(n_points, size=5, replace=False)
    for idx in maintenance_indices:
        duration = np.random.randint(8, 24)  # 2-6 ore
        end_idx = min(idx + duration, n_points)
        maintenance_events[idx:end_idx] = -np.random.uniform(10, 25)

    pressure_noise = np.random.normal(0, 1.0, n_points)

    pressure = (
        pressure_base + temp_correlation + atmospheric_pattern + maintenance_events + pressure_noise
    )

    # Sensor 3: Vibrazione - con pattern ad alta frequenza
    vibration_base = 0.5  # mm/s RMS baseline

    # Vibrazione operazionale (correlata con ore lavorative)
    operational_vibration = working_hours_mask * np.random.uniform(0.3, 0.8, n_points)

    # Pattern di usura (aumenta nel tempo)
    wear_pattern = 0.2 * np.arange(n_points) / n_points * np.random.uniform(0.8, 1.2, n_points)

    # Spike di vibrazione (problemi meccanici)
    vibration_spikes = np.zeros(n_points)
    spike_indices = np.random.choice(n_points, size=15, replace=False)
    for idx in spike_indices:
        vibration_spikes[idx] = np.random.uniform(2, 5)

    vibration_noise = np.random.gamma(2, 0.1, n_points)  # Gamma distribution per positive skew

    vibration = (
        vibration_base + operational_vibration + wear_pattern + vibration_spikes + vibration_noise
    )

    # Crea DataFrame multi-sensor
    sensor_data = pd.DataFrame(
        {"temperature_c": temperature, "pressure_hpa": pressure, "vibration_rms": vibration},
        index=timestamps,
    )

    return sensor_data


def detect_anomalies(series, threshold=3):
    """Semplice rilevamento anomalie basato su Z-score"""
    z_scores = np.abs((series - series.mean()) / series.std())
    return z_scores > threshold


def main():
    logger = setup_logger("iot_forecasting", level="INFO")
    logger.info("🔧 Avvio analisi forecasting sensori IoT")

    # Genera dati
    logger.info("📟 Generazione dati sensori IoT...")
    sensor_data = generate_iot_sensor_data()

    print(f"Dataset generato: {len(sensor_data)} punti dati (ogni 15 min)")
    print(
        f"Periodo: {sensor_data.index[0].strftime('%Y-%m-%d %H:%M')} - {sensor_data.index[-1].strftime('%Y-%m-%d %H:%M')}"
    )
    print(
        f"Temperatura: {sensor_data['temperature_c'].mean():.1f}°C ± {sensor_data['temperature_c'].std():.1f}°C"
    )
    print(
        f"Pressione: {sensor_data['pressure_hpa'].mean():.1f} hPa ± {sensor_data['pressure_hpa'].std():.1f} hPa"
    )
    print(
        f"Vibrazione: {sensor_data['vibration_rms'].mean():.2f} mm/s ± {sensor_data['vibration_rms'].std():.2f} mm/s"
    )

    # Focus su temperatura per questo esempio
    temp_series = sensor_data["temperature_c"]

    # Rilevamento anomalie
    temp_anomalies = detect_anomalies(temp_series)
    print(f"Anomalie rilevate: {temp_anomalies.sum()} punti ({temp_anomalies.mean() * 100:.1f}%)")

    # Split train/test
    train_size = int(len(temp_series) * 0.8)
    train_data = temp_series[:train_size]
    test_data = temp_series[train_size:]

    print(f"\nSplit dataset (Temperatura):")
    print(
        f"  Training: {len(train_data)} punti ({train_data.index[0].strftime('%Y-%m-%d %H:%M')} - {train_data.index[-1].strftime('%Y-%m-%d %H:%M')})"
    )
    print(
        f"  Test: {len(test_data)} punti ({test_data.index[0].strftime('%Y-%m-%d %H:%M')} - {test_data.index[-1].strftime('%Y-%m-%d %H:%M')})"
    )

    # Preprocessing per IoT data
    logger.info("🔧 Preprocessing dati IoT...")
    preprocessor = TimeSeriesPreprocessor()

    # Rimuovi outlier per training più stabile
    train_clean = train_data.copy()
    outlier_mask = detect_anomalies(train_clean, threshold=3)
    print(f"Rimozione {outlier_mask.sum()} outlier per training")

    # Interpola outlier invece di rimuoverli per mantenere frequenza temporale
    train_clean.loc[outlier_mask] = np.nan
    train_clean = train_clean.interpolate(method="linear")

    # Check stazionarietà
    stationarity_result = preprocessor.check_stationarity(train_clean)
    is_stationary = stationarity_result["is_stationary"]
    if not is_stationary:
        print("Serie non stazionaria - il modello userà differenziazione")
        print(f"ADF p-value: {stationarity_result['p_value']:.4f}")

    # Per dati IoT complessi, usiamo un modello semplice che funziona bene
    print("Utilizzo modello ARIMA(2,1,2) ottimizzato per dati IoT...")

    # Training modello
    logger.info("Training modello ARIMA per sensori IoT...")
    model = ARIMAForecaster(order=(2, 1, 2))
    model.fit(train_clean)

    # Forecast
    forecast_steps = len(test_data)
    logger.info(
        f"🔮 Generazione forecast per {forecast_steps} punti ({forecast_steps / 4:.1f} ore)..."
    )
    forecast_result = model.forecast(steps=forecast_steps, confidence_intervals=True, alpha=0.05)

    # Valutazione
    logger.info("📊 Valutazione performance modello...")
    evaluator = ModelEvaluator()
    metrics = evaluator.calculate_forecast_metrics(test_data, forecast_result["forecast"])

    print(f"\nMetriche Performance (Temperatura):")
    print(f"  MAPE: {metrics['mape']:.2f}%")
    print(f"  MAE: {metrics['mae']:.2f}°C")
    print(f"  RMSE: {metrics['rmse']:.2f}°C")

    # Check if r2_score exists
    if "r2_score" in metrics:
        print(f"  R²: {metrics['r2_score']:.3f}")
    elif "r_squared" in metrics:
        print(f"  R²: {metrics['r_squared']:.3f}")

    # IoT-specific metrics
    temp_range = test_data.max() - test_data.min()
    normalized_rmse = metrics["rmse"] / temp_range
    print(f"  Normalized RMSE: {normalized_rmse:.1%} (del range)")

    # Forecast futuro operazionale (prossime 24 ore)
    future_steps = 96  # 24 ore * 4 punti/ora
    logger.info(f"🚀 Forecast operazionale prossime 24 ore...")
    future_forecast = model.forecast(steps=future_steps, confidence_intervals=True)

    # Visualizzazione specializzata per IoT
    fig, axes = plt.subplots(3, 2, figsize=(18, 15))

    # Plot 1: Overview completo multi-sensore
    ax1 = axes[0, 0]
    ax1.plot(
        sensor_data.index,
        sensor_data["temperature_c"],
        label="Temperature",
        color="red",
        alpha=0.7,
        linewidth=0.8,
    )
    ax1.set_ylabel("Temperature (°C)", color="red")
    ax1.tick_params(axis="y", labelcolor="red")
    ax1.set_title("🌡️ Multi-Sensor IoT Data Overview")

    ax1_twin = ax1.twinx()
    ax1_twin.plot(
        sensor_data.index,
        sensor_data["pressure_hpa"],
        label="Pressure",
        color="blue",
        alpha=0.6,
        linewidth=0.8,
    )
    ax1_twin.set_ylabel("Pressure (hPa)", color="blue")
    ax1_twin.tick_params(axis="y", labelcolor="blue")

    ax1.grid(True, alpha=0.3)

    # Plot 2: Temperature forecast
    ax2 = axes[0, 1]
    ax2.plot(train_data.index, train_data, label="Training", color="blue", alpha=0.6)
    ax2.plot(test_data.index, test_data, label="Test Actual", color="green", alpha=0.8)
    ax2.plot(
        test_data.index,
        forecast_result["forecast"],
        label="Forecast",
        color="red",
        linestyle="--",
        linewidth=2,
    )

    ax2.fill_between(
        test_data.index,
        forecast_result["confidence_intervals"]["lower"],
        forecast_result["confidence_intervals"]["upper"],
        color="red",
        alpha=0.2,
        label="95% CI",
    )

    ax2.set_title("📊 Temperature Forecast Results")
    ax2.set_ylabel("Temperature (°C)")
    ax2.legend()
    ax2.grid(True, alpha=0.3)

    # Plot 3: Vibration analysis
    ax3 = axes[1, 0]
    vibration_data = sensor_data["vibration_rms"]
    ax3.plot(vibration_data.index, vibration_data, color="orange", alpha=0.7, linewidth=0.6)

    # Evidenzia anomalie vibrazione
    vib_anomalies = detect_anomalies(vibration_data, threshold=3)
    ax3.scatter(
        vibration_data.index[vib_anomalies],
        vibration_data[vib_anomalies],
        color="red",
        s=20,
        alpha=0.8,
        label=f"Anomalies ({vib_anomalies.sum()})",
    )

    ax3.set_title("📳 Vibration Analysis with Anomalies")
    ax3.set_ylabel("Vibration RMS (mm/s)")
    ax3.legend()
    ax3.grid(True, alpha=0.3)

    # Plot 4: Daily pattern analysis (temperature)
    ax4 = axes[1, 1]
    # Raggruppa per ora del giorno
    hourly_pattern = train_data.groupby(train_data.index.hour).mean()
    hourly_std = train_data.groupby(train_data.index.hour).std()

    ax4.plot(
        hourly_pattern.index,
        hourly_pattern.values,
        "o-",
        color="blue",
        linewidth=2,
        label="Mean Temperature",
    )
    ax4.fill_between(
        hourly_pattern.index,
        hourly_pattern.values - hourly_std.values,
        hourly_pattern.values + hourly_std.values,
        color="blue",
        alpha=0.2,
        label="±1σ",
    )

    ax4.set_title("🕐 Daily Temperature Pattern")
    ax4.set_xlabel("Hour of Day")
    ax4.set_ylabel("Temperature (°C)")
    ax4.set_xlim(0, 23)
    ax4.legend()
    ax4.grid(True, alpha=0.3)

    # Plot 5: Future operational forecast
    ax5 = axes[2, 0]

    # Ultime 48 ore per contesto
    recent_data = temp_series[-192:]  # 48h * 4 punti/ora
    ax5.plot(recent_data.index, recent_data, label="Recent Data", color="blue", alpha=0.7)

    # Future forecast
    future_dates = pd.date_range(
        start=temp_series.index[-1] + pd.Timedelta(minutes=15), periods=future_steps, freq="15min"
    )

    ax5.plot(
        future_dates,
        future_forecast["forecast"],
        "s-",
        label="24h Forecast",
        color="purple",
        linewidth=2,
        markersize=3,
        alpha=0.8,
    )

    ax5.fill_between(
        future_dates,
        future_forecast["confidence_intervals"]["lower"],
        future_forecast["confidence_intervals"]["upper"],
        color="purple",
        alpha=0.2,
        label="95% CI",
    )

    ax5.set_title("🚀 Next 24 Hours Operational Forecast")
    ax5.set_ylabel("Temperature (°C)")
    ax5.legend()
    ax5.grid(True, alpha=0.3)
    plt.setp(ax5.xaxis.get_majorticklabels(), rotation=45)

    # Plot 6: Residuals e diagnostica
    ax6 = axes[2, 1]
    residuals = test_data - forecast_result["forecast"]

    # Time series residuals
    ax6.plot(test_data.index, residuals, "o-", color="orange", alpha=0.7, markersize=2)
    ax6.axhline(y=0, color="black", linestyle="-", alpha=0.5)
    ax6.axhline(y=residuals.std(), color="red", linestyle="--", alpha=0.5, label="+1σ")
    ax6.axhline(y=-residuals.std(), color="red", linestyle="--", alpha=0.5, label="-1σ")

    # Evidenzia periodi con residui elevati
    high_residuals = np.abs(residuals) > 2 * residuals.std()
    ax6.scatter(
        test_data.index[high_residuals],
        residuals[high_residuals],
        color="red",
        s=30,
        alpha=0.8,
        label=f"High Residuals ({high_residuals.sum()})",
    )

    ax6.set_title("📉 Forecast Residuals Analysis")
    ax6.set_ylabel("Residuals (°C)")
    ax6.legend()
    ax6.grid(True, alpha=0.3)
    plt.setp(ax6.xaxis.get_majorticklabels(), rotation=45)

    plt.tight_layout()

    # Salva plot
<<<<<<< HEAD
    plot_path = get_plots_path('iot_sensor_forecast.png')
    plt.savefig(plot_path, dpi=300, bbox_inches='tight')
    logger.info(f"📁 Plot salvato in {plot_path}")
    
=======
    plt.savefig("outputs/plots/iot_sensor_forecast.png", dpi=300, bbox_inches="tight")
    logger.info("📁 Plot salvato in outputs/plots/iot_sensor_forecast.png")

>>>>>>> 7a7382c3
    # plt.show()  # Disabled for Windows compatibility
    print("Plot salvato come 'outputs/plots/iot_sensor_forecast.png'")

    # IoT Operational Insights
    print(f"\nIoT Operational Insights:")

    # Alert system simulation
    future_temps = future_forecast["forecast"]
    temp_threshold_high = 35.0
    temp_threshold_low = 15.0

    high_temp_alerts = future_temps > temp_threshold_high
    low_temp_alerts = future_temps < temp_threshold_low

    if high_temp_alerts.any():
        alert_times = future_dates[high_temp_alerts]
        print(f"  HIGH TEMP ALERT: {len(alert_times)} forecast points > {temp_threshold_high}°C")
        print(f"    First alert at: {alert_times[0].strftime('%Y-%m-%d %H:%M')}")

    if low_temp_alerts.any():
        alert_times = future_dates[low_temp_alerts]
        print(f"  LOW TEMP ALERT: {len(alert_times)} forecast points < {temp_threshold_low}°C")

    if not (high_temp_alerts.any() or low_temp_alerts.any()):
        print(f"  No temperature alerts per prossime 24 ore")

    # Maintenance prediction
    vibration_trend = sensor_data["vibration_rms"].rolling(96).mean().iloc[-1]  # 24h average
    vibration_threshold = 2.0

    if vibration_trend > vibration_threshold:
        print(
            f"  MAINTENANCE ALERT: Vibrazione trend {vibration_trend:.2f} > {vibration_threshold} mm/s"
        )
        print(f"    Raccomandazione: Ispezione programmata consigliata")
    else:
        print(f"  Vibrazione nominale: {vibration_trend:.2f} mm/s")

    # Efficiency metrics - calculate working hours from test_data timestamps
    test_working_hours = sum(1 for t in test_data.index if 8 <= t.hour <= 18 and t.weekday() < 5)
    operational_hours = test_working_hours / 4  # Convert to hours (15-min intervals)
    print(f"  Ore operative nel test period: {operational_hours:.1f}h")

    # Check if r2_score exists in metrics
    if "r2_score" in metrics:
        print(f"  Accuratezza durante ore operative: {metrics['r2_score']:.1%}")
    elif "r_squared" in metrics:
        print(f"  Accuratezza durante ore operative: {metrics['r_squared']:.1%}")
    else:
        print(f"  Accuratezza generale: MAPE {metrics['mape']:.1f}%")

    # Sensor drift analysis
    initial_temp = train_data.iloc[:96].mean()  # First day
    final_temp = train_data.iloc[-96:].mean()  # Last day
    drift_rate = (final_temp - initial_temp) / (len(train_data) / (96 * 7))  # Per week

    print(f"  Deriva sensore stimata: {drift_rate:+.3f}°C/settimana")

    if abs(drift_rate) > 0.1:
        print(f"  Raccomandazione: Calibrazione sensore temperatura")

    # Salva modello
<<<<<<< HEAD
    model_path = get_models_path('iot_sensor_arima_model.joblib')
    model.save(model_path)
    logger.info(f"💾 Modello salvato in {model_path}")

    # Genera report Quarto
    logger.info("Generazione report Quarto...")
    try:
        # Get the plot filename if it exists
        plot_files = {}
        # Try to find the most recent plot file
        if 'plot_path' in locals():
            plot_files['main_plot'] = str(plot_path)
        elif 'plt' in locals():
            # If we have a matplotlib figure, save it temporarily
            temp_plot = get_plots_path('temp_report_plot.png')
            plt.savefig(temp_plot, dpi=300, bbox_inches='tight')
            plot_files['analysis_plot'] = str(temp_plot)
        
        report_path = model.generate_report(
            plots_data=plot_files if plot_files else None,
            report_title="Iot Sensor Forecasting Analysis",
            output_filename="iot_sensor_forecasting_report",
            format_type="html",
            include_diagnostics=True,
            include_forecast=True,
            forecast_steps=12
        )
        logger.info(f"Report HTML generato: {report_path}")
        print(f"Report HTML salvato in: {report_path}")
    except Exception as e:
        logger.warning(f"Impossibile generare report: {e}")
        print(f"Report non generato: {e}")
    
=======
    model_path = "outputs/models/iot_sensor_arima_model.joblib"
    model.save(model_path)
    logger.info(f"💾 Modello salvato in {model_path}")

>>>>>>> 7a7382c3
    print(f"\nAnalisi IoT completata!")
    print(f"Risultati e grafici salvati in outputs/")
    print(f"Modello pronto per deployment in sistemi IoT industriali")


if __name__ == "__main__":
    main()<|MERGE_RESOLUTION|>--- conflicted
+++ resolved
@@ -15,13 +15,12 @@
 import warnings
 from datetime import datetime, timedelta
 
-import matplotlib.pyplot as plt
+from utils import get_models_path, get_plots_path
 
 from arima_forecaster import ARIMAForecaster, ForecastPlotter, TimeSeriesPreprocessor
 from arima_forecaster.core import ARIMAModelSelector
 from arima_forecaster.evaluation import ModelEvaluator
 from arima_forecaster.utils import setup_logger
-from utils import get_plots_path, get_models_path
 
 warnings.filterwarnings("ignore")
 
@@ -417,16 +416,10 @@
     plt.tight_layout()
 
     # Salva plot
-<<<<<<< HEAD
-    plot_path = get_plots_path('iot_sensor_forecast.png')
-    plt.savefig(plot_path, dpi=300, bbox_inches='tight')
+    plot_path = get_plots_path("iot_sensor_forecast.png")
+    plt.savefig(plot_path, dpi=300, bbox_inches="tight")
     logger.info(f"📁 Plot salvato in {plot_path}")
-    
-=======
-    plt.savefig("outputs/plots/iot_sensor_forecast.png", dpi=300, bbox_inches="tight")
-    logger.info("📁 Plot salvato in outputs/plots/iot_sensor_forecast.png")
-
->>>>>>> 7a7382c3
+
     # plt.show()  # Disabled for Windows compatibility
     print("Plot salvato come 'outputs/plots/iot_sensor_forecast.png'")
 
@@ -489,8 +482,7 @@
         print(f"  Raccomandazione: Calibrazione sensore temperatura")
 
     # Salva modello
-<<<<<<< HEAD
-    model_path = get_models_path('iot_sensor_arima_model.joblib')
+    model_path = get_models_path("iot_sensor_arima_model.joblib")
     model.save(model_path)
     logger.info(f"💾 Modello salvato in {model_path}")
 
@@ -500,14 +492,14 @@
         # Get the plot filename if it exists
         plot_files = {}
         # Try to find the most recent plot file
-        if 'plot_path' in locals():
-            plot_files['main_plot'] = str(plot_path)
-        elif 'plt' in locals():
+        if "plot_path" in locals():
+            plot_files["main_plot"] = str(plot_path)
+        elif "plt" in locals():
             # If we have a matplotlib figure, save it temporarily
-            temp_plot = get_plots_path('temp_report_plot.png')
-            plt.savefig(temp_plot, dpi=300, bbox_inches='tight')
-            plot_files['analysis_plot'] = str(temp_plot)
-        
+            temp_plot = get_plots_path("temp_report_plot.png")
+            plt.savefig(temp_plot, dpi=300, bbox_inches="tight")
+            plot_files["analysis_plot"] = str(temp_plot)
+
         report_path = model.generate_report(
             plots_data=plot_files if plot_files else None,
             report_title="Iot Sensor Forecasting Analysis",
@@ -515,20 +507,14 @@
             format_type="html",
             include_diagnostics=True,
             include_forecast=True,
-            forecast_steps=12
+            forecast_steps=12,
         )
         logger.info(f"Report HTML generato: {report_path}")
         print(f"Report HTML salvato in: {report_path}")
     except Exception as e:
         logger.warning(f"Impossibile generare report: {e}")
         print(f"Report non generato: {e}")
-    
-=======
-    model_path = "outputs/models/iot_sensor_arima_model.joblib"
-    model.save(model_path)
-    logger.info(f"💾 Modello salvato in {model_path}")
-
->>>>>>> 7a7382c3
+
     print(f"\nAnalisi IoT completata!")
     print(f"Risultati e grafici salvati in outputs/")
     print(f"Modello pronto per deployment in sistemi IoT industriali")
